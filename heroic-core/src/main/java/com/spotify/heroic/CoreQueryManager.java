/*
 * Copyright (c) 2015 Spotify AB.
 *
 * Licensed to the Apache Software Foundation (ASF) under one
 * or more contributor license agreements.  See the NOTICE file
 * distributed with this work for additional information
 * regarding copyright ownership.  The ASF licenses this file
 * to you under the Apache License, Version 2.0 (the
 * "License"); you may not use this file except in compliance
 * with the License.  You may obtain a copy of the License at
 *
 *   http://www.apache.org/licenses/LICENSE-2.0
 *
 * Unless required by applicable law or agreed to in writing,
 * software distributed under the License is distributed on an
 * "AS IS" BASIS, WITHOUT WARRANTIES OR CONDITIONS OF ANY
 * KIND, either express or implied.  See the License for the
 * specific language governing permissions and limitations
 * under the License.
 */

package com.spotify.heroic;

import com.google.common.collect.ImmutableSortedSet;
import com.spotify.heroic.aggregation.Aggregation;
import com.spotify.heroic.aggregation.AggregationCombiner;
import com.spotify.heroic.aggregation.AggregationContext;
import com.spotify.heroic.aggregation.AggregationFactory;
import com.spotify.heroic.aggregation.AggregationInstance;
import com.spotify.heroic.aggregation.DistributedAggregationCombiner;
import com.spotify.heroic.aggregation.Empty;
import com.spotify.heroic.cache.QueryCache;
import com.spotify.heroic.cluster.ClusterManager;
import com.spotify.heroic.cluster.ClusterNode;
import com.spotify.heroic.cluster.ClusterShard;
import com.spotify.heroic.common.DateRange;
import com.spotify.heroic.common.Duration;
import com.spotify.heroic.common.Feature;
import com.spotify.heroic.common.FeatureSet;
import com.spotify.heroic.common.Features;
import com.spotify.heroic.common.OptionalLimit;
import com.spotify.heroic.filter.Filter;
import com.spotify.heroic.filter.TrueFilter;
import com.spotify.heroic.grammar.DefaultScope;
import com.spotify.heroic.grammar.Expression;
import com.spotify.heroic.grammar.FunctionExpression;
import com.spotify.heroic.grammar.IntegerExpression;
import com.spotify.heroic.grammar.QueryExpression;
import com.spotify.heroic.grammar.QueryParser;
import com.spotify.heroic.grammar.RangeExpression;
import com.spotify.heroic.grammar.StringExpression;
import com.spotify.heroic.metadata.CountSeries;
import com.spotify.heroic.metadata.DeleteSeries;
import com.spotify.heroic.metadata.FindKeys;
import com.spotify.heroic.metadata.FindSeries;
import com.spotify.heroic.metadata.FindTags;
import com.spotify.heroic.metadata.WriteMetadata;
import com.spotify.heroic.metric.FullQuery;
import com.spotify.heroic.metric.MetricType;
import com.spotify.heroic.metric.QueryResult;
import com.spotify.heroic.metric.QueryResultPart;
import com.spotify.heroic.metric.QueryTrace;
import com.spotify.heroic.metric.WriteMetric;
import com.spotify.heroic.suggest.KeySuggest;
import com.spotify.heroic.suggest.TagKeyCount;
import com.spotify.heroic.suggest.TagSuggest;
import com.spotify.heroic.suggest.TagValueSuggest;
import com.spotify.heroic.suggest.TagValuesSuggest;
import eu.toolchain.async.AsyncFramework;
import eu.toolchain.async.AsyncFuture;
import eu.toolchain.async.Collector;
import eu.toolchain.async.Transform;
import lombok.RequiredArgsConstructor;
import lombok.extern.slf4j.Slf4j;

import javax.inject.Inject;
import javax.inject.Named;
import java.util.ArrayList;
import java.util.List;
import java.util.Optional;
import java.util.SortedSet;
import java.util.concurrent.TimeUnit;
import java.util.function.Function;

@Slf4j
public class CoreQueryManager implements QueryManager {
    public static final long SHIFT_TOLERANCE = TimeUnit.MILLISECONDS.convert(10, TimeUnit.SECONDS);
    public static final QueryTrace.Identifier QUERY_NODE =
        QueryTrace.identifier(CoreQueryManager.class, "query_node");
    public static final QueryTrace.Identifier QUERY =
        QueryTrace.identifier(CoreQueryManager.class, "query");

    private final Features features;
    private final AsyncFramework async;
    private final ClusterManager cluster;
    private final QueryParser parser;
    private final QueryCache queryCache;
    private final AggregationFactory aggregations;
    private final OptionalLimit groupLimit;
    private boolean logQueries;
    private OptionalLimit logQueriesThresholdDataPoints;

    @Inject
    public CoreQueryManager(
        @Named("features") final Features features, final AsyncFramework async,
        final ClusterManager cluster, final QueryParser parser, final QueryCache queryCache,
        final AggregationFactory aggregations, @Named("groupLimit") final OptionalLimit groupLimit,
        @Named("logQueries") final boolean logQueries,
        @Named ("logQueriesThresholdDataPoints") final OptionalLimit logQueriesThresholdDataPoints
    ) {
        this.features = features;
        this.async = async;
        this.cluster = cluster;
        this.parser = parser;
        this.queryCache = queryCache;
        this.aggregations = aggregations;
        this.groupLimit = groupLimit;
        this.logQueries = logQueries;
        this.logQueriesThresholdDataPoints = logQueriesThresholdDataPoints;
    }

    @Override
    public QueryManager.Group useOptionalGroup(final Optional<String> group) {
        return new Group(cluster.useOptionalGroup(group));
    }

    @Override
    public QueryBuilder newQueryFromString(final String queryString) {
        final List<Expression> expressions = parser.parse(queryString);

        final Expression.Scope scope = new DefaultScope(System.currentTimeMillis());

        if (expressions.size() != 1) {
            throw new IllegalArgumentException("Expected exactly one expression");
        }

        return expressions.get(0).eval(scope).visit(new Expression.Visitor<QueryBuilder>() {
            @Override
            public QueryBuilder visitQuery(final QueryExpression e) {
                final Optional<MetricType> source = e.getSource();

                final Optional<QueryDateRange> range =
                    e.getRange().map(expr -> expr.visit(new Expression.Visitor<QueryDateRange>() {
                        @Override
                        public QueryDateRange visitRange(final RangeExpression e) {
                            final long start =
                                e.getStart().cast(IntegerExpression.class).getValue();
                            final long end = e.getEnd().cast(IntegerExpression.class).getValue();

                            return new QueryDateRange.Absolute(start, end);
                        }
                    }));

                final Optional<Aggregation> aggregation =
                    e.getSelect().map(expr -> expr.visit(new Expression.Visitor<Aggregation>() {
                        @Override
                        public Aggregation visitFunction(final FunctionExpression e) {
                            return aggregations.build(e.getName(), e.getArguments(),
                                e.getKeywords());
                        }

                        @Override
                        public Aggregation visitString(final StringExpression e) {
                            return visitFunction(e.cast(FunctionExpression.class));
                        }
                    }));

                final Optional<Filter> filter = e.getFilter();

                return new QueryBuilder()
                    .source(source)
                    .range(range)
                    .aggregation(aggregation)
                    .filter(filter);
            }
        });
    }

    @RequiredArgsConstructor
    public class Group implements QueryManager.Group {
        private final List<ClusterShard> shards;

        @Override
        public AsyncFuture<QueryResult> query(Query q) {
            final List<AsyncFuture<QueryResultPart>> futures = new ArrayList<>();

            final MetricType source = q.getSource().orElse(MetricType.POINT);

            final QueryOptions options = q.getOptions().orElseGet(QueryOptions::defaults);
            final Aggregation aggregation = q.getAggregation().orElse(Empty.INSTANCE);
            final DateRange rawRange = buildRange(q);

            final long now = System.currentTimeMillis();

            final Filter filter = q.getFilter().orElseGet(TrueFilter::get);

            final AggregationContext context =
                AggregationContext.defaultInstance(cadenceFromRange(rawRange));
            final AggregationInstance root = aggregation.apply(context);

            final AggregationInstance aggregationInstance;

            final Features features = CoreQueryManager.this.features
                .applySet(q.getFeatures().orElseGet(FeatureSet::empty));

            boolean isDistributed = features.hasFeature(Feature.DISTRIBUTED_AGGREGATIONS);

            if (isDistributed) {
                aggregationInstance = root.distributed();
            } else {
                aggregationInstance = root;
            }

            final DateRange range = features.withFeature(Feature.SHIFT_RANGE,
                () -> buildShiftedRange(rawRange, aggregationInstance.cadence(), now),
                () -> rawRange);

            final AggregationCombiner combiner;

            if (isDistributed) {
                combiner = new DistributedAggregationCombiner(root.reducer(), range);
            } else {
                combiner = AggregationCombiner.DEFAULT;
            }

            QueryRequestMetadata originMetadata =
                q.getRequestMetadata().orElse(QueryRequestMetadata.of();

            final FullQuery.Request request =
                new FullQuery.Request(source, filter, range, aggregationInstance, options,
                                      originMetadata);

            return queryCache.load(request, () -> {
                for (final ClusterShard shard : shards) {
                    final AsyncFuture<QueryResultPart> queryPart = shard
                        .apply(g -> g.query(request))
                        .catchFailed(FullQuery.shardError(QUERY_NODE, shard))
                        .directTransform(QueryResultPart.fromResultGroup(shard));

                    futures.add(queryPart);
                }

                final OptionalLimit limit = options.getGroupLimit().orElse(groupLimit);

                return async.collect(futures,
                    QueryResult.collectParts(QUERY, range, combiner, limit,
                                         request,
<<<<<<< HEAD
                                         originMetadata,
=======
                                         q.getRequestMetadata().orElse(QueryOriginContext.of()),
>>>>>>> 553da6c9
                                         logQueries, logQueriesThresholdDataPoints));
            });
        }

        @Override
        public AsyncFuture<FindTags> findTags(final FindTags.Request request) {
            return run(g -> g.findTags(request), FindTags::shardError, FindTags.reduce());
        }

        @Override
        public AsyncFuture<FindKeys> findKeys(final FindKeys.Request request) {
            return run(g -> g.findKeys(request), FindKeys::shardError, FindKeys.reduce());
        }

        @Override
        public AsyncFuture<FindSeries> findSeries(final FindSeries.Request request) {
            return run(g -> g.findSeries(request), FindSeries::shardError,
                FindSeries.reduce(request.getLimit()));
        }

        @Override
        public AsyncFuture<DeleteSeries> deleteSeries(final DeleteSeries.Request request) {
            return run(g -> g.deleteSeries(request), DeleteSeries::shardError,
                DeleteSeries.reduce());
        }

        @Override
        public AsyncFuture<CountSeries> countSeries(final CountSeries.Request request) {
            return run(g -> g.countSeries(request), CountSeries::shardError, CountSeries.reduce());
        }

        @Override
        public AsyncFuture<TagKeyCount> tagKeyCount(final TagKeyCount.Request request) {
            return run(g -> g.tagKeyCount(request), TagKeyCount::shardError,
                TagKeyCount.reduce(request.getLimit(), request.getExactLimit()));
        }

        @Override
        public AsyncFuture<TagSuggest> tagSuggest(final TagSuggest.Request request) {
            return run(g -> g.tagSuggest(request), TagSuggest::shardError,
                TagSuggest.reduce(request.getLimit()));
        }

        @Override
        public AsyncFuture<KeySuggest> keySuggest(final KeySuggest.Request request) {
            return run(g -> g.keySuggest(request), KeySuggest::shardError,
                KeySuggest.reduce(request.getLimit()));
        }

        @Override
        public AsyncFuture<TagValuesSuggest> tagValuesSuggest(
            final TagValuesSuggest.Request request
        ) {
            return run(g -> g.tagValuesSuggest(request), TagValuesSuggest::shardError,
                TagValuesSuggest.reduce(request.getLimit(), request.getGroupLimit()));
        }

        @Override
        public AsyncFuture<TagValueSuggest> tagValueSuggest(final TagValueSuggest.Request request) {
            return run(g -> g.tagValueSuggest(request), TagValueSuggest::shardError,
                TagValueSuggest.reduce(request.getLimit()));
        }

        @Override
        public AsyncFuture<WriteMetadata> writeSeries(final WriteMetadata.Request request) {
            return run(g -> g.writeSeries(request), WriteMetadata::shardError,
                WriteMetadata.reduce());
        }

        @Override
        public AsyncFuture<WriteMetric> writeMetric(final WriteMetric.Request write) {
            return run(g -> g.writeMetric(write), WriteMetric::shardError, WriteMetric.reduce());
        }

        @Override
        public List<ClusterShard> shards() {
            return shards;
        }

        private <T> AsyncFuture<T> run(
            final Function<ClusterNode.Group, AsyncFuture<T>> function,
            final Function<ClusterShard, Transform<Throwable, T>> catcher,
            final Collector<T, T> collector
        ) {
            final List<AsyncFuture<T>> futures = new ArrayList<>(shards.size());

            for (final ClusterShard shard : shards) {
                futures.add(shard.apply(function::apply).catchFailed(catcher.apply(shard)));
            }

            return async.collect(futures, collector);
        }

        private DateRange buildRange(Query q) {
            final long now = System.currentTimeMillis();

            return q
                .getRange()
                .map(r -> r.buildDateRange(now))
                .orElseThrow(() -> new IllegalArgumentException("Range must be present"));
        }
    }

    private static final SortedSet<Long> INTERVAL_FACTORS =
        ImmutableSortedSet.of(TimeUnit.MILLISECONDS.convert(1, TimeUnit.MILLISECONDS),
            TimeUnit.MILLISECONDS.convert(5, TimeUnit.MILLISECONDS),
            TimeUnit.MILLISECONDS.convert(10, TimeUnit.MILLISECONDS),
            TimeUnit.MILLISECONDS.convert(50, TimeUnit.MILLISECONDS),
            TimeUnit.MILLISECONDS.convert(100, TimeUnit.MILLISECONDS),
            TimeUnit.MILLISECONDS.convert(250, TimeUnit.MILLISECONDS),
            TimeUnit.MILLISECONDS.convert(500, TimeUnit.MILLISECONDS),
            TimeUnit.MILLISECONDS.convert(1, TimeUnit.SECONDS),
            TimeUnit.MILLISECONDS.convert(5, TimeUnit.SECONDS),
            TimeUnit.MILLISECONDS.convert(10, TimeUnit.SECONDS),
            TimeUnit.MILLISECONDS.convert(15, TimeUnit.SECONDS),
            TimeUnit.MILLISECONDS.convert(30, TimeUnit.SECONDS),
            TimeUnit.MILLISECONDS.convert(1, TimeUnit.MINUTES),
            TimeUnit.MILLISECONDS.convert(5, TimeUnit.MINUTES),
            TimeUnit.MILLISECONDS.convert(10, TimeUnit.MINUTES),
            TimeUnit.MILLISECONDS.convert(15, TimeUnit.MINUTES),
            TimeUnit.MILLISECONDS.convert(30, TimeUnit.MINUTES),
            TimeUnit.MILLISECONDS.convert(1, TimeUnit.HOURS),
            TimeUnit.MILLISECONDS.convert(3, TimeUnit.HOURS),
            TimeUnit.MILLISECONDS.convert(6, TimeUnit.HOURS),
            TimeUnit.MILLISECONDS.convert(12, TimeUnit.HOURS),
            TimeUnit.MILLISECONDS.convert(1, TimeUnit.DAYS),
            TimeUnit.MILLISECONDS.convert(2, TimeUnit.DAYS),
            TimeUnit.MILLISECONDS.convert(3, TimeUnit.DAYS),
            TimeUnit.MILLISECONDS.convert(7, TimeUnit.DAYS),
            TimeUnit.MILLISECONDS.convert(14, TimeUnit.DAYS));

    public static final long INTERVAL_GOAL = 240;

    private Duration cadenceFromRange(final DateRange range) {
        final long diff = range.diff();
        final long nominal = diff / INTERVAL_GOAL;

        final SortedSet<Long> results = INTERVAL_FACTORS.headSet(nominal);

        if (results.isEmpty()) {
            return Duration.of(Math.max(nominal, 1L), TimeUnit.MILLISECONDS);
        }

        return Duration.of(results.last(), TimeUnit.MILLISECONDS);
    }

    /**
     * Given a range and a cadence, return a range that might be shifted in case the end period is
     * too close or after 'now'. This is useful to avoid querying non-complete buckets.
     *
     * @param rawRange Original range.
     * @return A possibly shifted range.
     */
    DateRange buildShiftedRange(DateRange rawRange, long cadence, long now) {
        if (rawRange.getStart() > now) {
            throw new IllegalArgumentException("start is greater than now");
        }

        final DateRange rounded = rawRange.rounded(cadence);

        final long nowDelta = now - rounded.getEnd();

        if (nowDelta > SHIFT_TOLERANCE) {
            return rounded;
        }

        final long diff = Math.abs(Math.min(nowDelta, 0)) + SHIFT_TOLERANCE;

        return rounded.shift(-toleranceShiftPeriod(diff, cadence));
    }

    /**
     * Calculate a tolerance shift period that corresponds to the given difference that needs to be
     * applied to the range to honor the tolerance shift period.
     *
     * @param diff The time difference to apply.
     * @param cadence The cadence period.
     * @return The number of milliseconds that the query should be shifted to get within 'now' and
     * maintain the given cadence.
     */
    private long toleranceShiftPeriod(final long diff, final long cadence) {
        // raw query, only shift so that we are within now.
        if (cadence <= 0L) {
            return diff;
        }

        // Round up periods
        return ((diff + cadence - 1) / cadence) * cadence;
    }
}<|MERGE_RESOLUTION|>--- conflicted
+++ resolved
@@ -223,12 +223,11 @@
                 combiner = AggregationCombiner.DEFAULT;
             }
 
-            QueryRequestMetadata originMetadata =
-                q.getRequestMetadata().orElse(QueryRequestMetadata.of();
+            QueryOriginContext originContext = q.getOriginContext().orElse(QueryOriginContext.of());
 
             final FullQuery.Request request =
                 new FullQuery.Request(source, filter, range, aggregationInstance, options,
-                                      originMetadata);
+                                      originContext);
 
             return queryCache.load(request, () -> {
                 for (final ClusterShard shard : shards) {
@@ -245,11 +244,7 @@
                 return async.collect(futures,
                     QueryResult.collectParts(QUERY, range, combiner, limit,
                                          request,
-<<<<<<< HEAD
-                                         originMetadata,
-=======
-                                         q.getRequestMetadata().orElse(QueryOriginContext.of()),
->>>>>>> 553da6c9
+                                         originContext,
                                          logQueries, logQueriesThresholdDataPoints));
             });
         }
